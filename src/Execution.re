--- conflicted
+++ resolved
@@ -115,11 +115,7 @@
   );
 
 let execute =
-<<<<<<< HEAD
-    (~_variables=StringMap.empty, schema: Schema.t, ~document: Ast.document): Schema.value => {
-=======
     (~variables=StringMap.empty, schema: Schema.t, ~document: Ast.document): Ast.constValue => {
->>>>>>> 0436bb22
   let operations = collectOperations(document);
   let fragments = collectFragments(document);
   let data = operations->List.map(executeOperation(schema, fragments))->List.headExn;
