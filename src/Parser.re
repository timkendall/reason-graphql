open Ast;

/**
 * If the next token is of the given kind, return that token after advancing
 * the lexer. Otherwise, do not change the parser state and throw an error.
 */
let expect = (lexer: Lexer.t, kind: Lexer.tokenKind) =>
  if (lexer.token.kind == kind) {
    Lexer.advance(lexer);
  } else {
    failwith(
      "Expected" ++ Lexer.strOfTokenKind(kind) ++ ", found " ++ Lexer.printToken(lexer.token),
    );
  };

/**
 * If the next token is of the given kind, return true after advancing
 * the lexer. Otherwise, do not change the parser state and return false.
 */
let skip = (lexer: Lexer.t, kind: Lexer.tokenKind): bool =>
  if (lexer.token.kind == kind) {
    Lexer.advance(lexer);
    true;
  } else {
    false;
  };

/**
 * If the next token is a keyword with the given value, return true after advancing
 * the lexer. Otherwise, do not change the parser state and return false.
 */
let skipKeyword = (lexer: Lexer.t, value: string): bool =>
  switch (lexer.token) {
  | {kind, value: v} when kind == NAME && v == value =>
    lexer->Lexer.advance;
    true;
  | _ => false
  };

/**
 * If the next token is a keyword with the given value, return that token after
 * advancing the lexer. Otherwise, do not change the parser state and throw
 * an error.
 */
let expectKeyword = (lexer: Lexer.t, value: string) =>
  if (!skipKeyword(lexer, value)) {
    failwith("Expected " ++ value ++ ", found " ++ Lexer.printToken(lexer.token));
  };

/**
 * Helper function for creating an error when an unexpected lexed token
 * is encountered.
 */
let unexpected = (~atToken=?, lexer: Lexer.t) => {
  let token =
    switch (atToken) {
    | Some(tok) => tok
    | None => lexer.token
    };
  failwith("Unexpected " ++ Lexer.printToken(token));
};

/**
 * Returns a possibly empty list of parse nodes, determined by
 * the parseFn. This list begins with a lex token of openKind
 * and ends with a lex token of closeKind. Advances the parser
 * to the next lex token after the closing token.
 */
let any =
    (
      lexer: Lexer.t,
      openKind: Lexer.tokenKind,
      parseFn: Lexer.t => 'a,
      closeKind: Lexer.tokenKind,
    ) => {
  expect(lexer, openKind);
  let nodes = ref([]);
  while (!skip(lexer, closeKind)) {
    nodes := [parseFn(lexer), ...nodes^];
  };
  List.rev(nodes^);
};

/**
 * Returns a non-empty list of parse nodes, determined by
 * the parseFn. This list begins with a lex token of openKind
 * and ends with a lex token of closeKind. Advances the parser
 * to the next lex token after the closing token.
 */
let many =
    (
      lexer: Lexer.t,
      openKind: Lexer.tokenKind,
      parseFn: Lexer.t => 'a,
      closeKind: Lexer.tokenKind,
    ) => {
  expect(lexer, openKind);
  let nodes = ref([parseFn(lexer)]);
  while (!skip(lexer, closeKind)) {
    nodes := [parseFn(lexer), ...nodes^];
  };
  List.rev(nodes^);
};

let parseStringLiteral = ({token} as lexer: Lexer.t) => {
  Lexer.advance(lexer);
  `String(token.value);
};

let parseName = (lexer: Lexer.t) => {
  let token = lexer.token;
  expect(lexer, NAME);
  token.value;
};

let parseNamedType = (lexer: Lexer.t) => NamedType(parseName(lexer));

/**
 * Variable : $ Name
 */
let parseVariable = (lexer: Lexer.t) => {
  expect(lexer, DOLLAR);
  `Variable(parseName(lexer));
};

/**
 * Value[Const] :
 *   - [~Const] Variable
 *   - IntValue
 *   - FloatValue
 *   - StringValue
 *   - BooleanValue
 *   - NullValue
 *   - EnumValue
 *   - ListValue[?Const]
 *   - ObjectValue[?Const]
 *
 * BooleanValue : one of `true` `false`
 *
 * NullValue : `null`
 *
 * EnumValue : Name but not `true`, `false` or `null`
 */
let rec parseValueLiteral = ({token} as lexer: Lexer.t, ~isConst: bool) =>
  switch (token.kind) {
  | BRACKET_L => parseList(lexer, ~isConst)
  | BRACE_L => parseObject(lexer, ~isConst)
  | INT =>
    Lexer.advance(lexer);
    `Int(int_of_string(token.value));
  | FLOAT =>
    Lexer.advance(lexer);
    `Float(float_of_string(token.value));
  | STRING => parseStringLiteral(lexer)
  | NAME =>
    let value =
      switch (token.value) {
      | "true" => `Boolean(true)
      | "false" => `Boolean(false)
      | "null" => `Null
      | enum => `Enum(enum)
      };
    Lexer.advance(lexer);
    value;
  | DOLLAR when !isConst => parseVariable(lexer)
  | _ => unexpected(lexer)
  }
/**
 * ListValue[Const] :
 *   - [ ]
 *   - [ Value[?Const]+ ]
 */
and parseList = (lexer: Lexer.t, ~isConst: bool) => {
  let parseFn = parseValueLiteral(~isConst);
  `List(any(lexer, BRACKET_L, parseFn, BRACKET_R));
}
/**
 * ObjectValue[Const] :
 *   - { }
 *   - { ObjectField[?Const]+ }
 */
and parseObject = (lexer: Lexer.t, ~isConst: bool) => {
<<<<<<< HEAD
  expect(lexer, BRACE_L);
  let fields = ref(StringMap.empty);
  while (!skip(lexer, BRACE_R)) {
    let (name, value) = parseObjectField(lexer, ~isConst);
    fields := fields^ |> StringMap.add(name, value);
  };
  `Map(fields^);
=======
  expect(lexer, BRACE_L)->ignore;

  let rec makeFields = fields => 
    if (!skip(lexer, BRACE_R)) {
      let field = parseObjectField(lexer, ~isConst);
      makeFields([field, ...fields])
    } else {
      fields
    };

  `Map(makeFields([]));
>>>>>>> 0436bb22
}
/**
 * ObjectField[Const] : Name : Value[?Const]
 */
and parseObjectField = (lexer: Lexer.t, ~isConst: bool) => {
  let name = parseName(lexer);
  expect(lexer, COLON);
  let value = parseValueLiteral(lexer, ~isConst);
  (name, value);
};

let rec parseTypeReference = (lexer: Lexer.t) => {
  let typ =
    if (skip(lexer, BRACKET_L)) {
      let t = parseTypeReference(lexer);
      expect(lexer, BRACKET_R);
      ListType(t);
    } else {
      parseNamedType(lexer);
    };

  skip(lexer, BANG) ? NonNullType(typ) : typ;
};

let parseArgument = (lexer: Lexer.t): argument => {
  let name = parseName(lexer);
  expect(lexer, COLON);
  {name, value: parseValueLiteral(lexer, ~isConst=false)};
};

let parseConstArgument = (lexer: Lexer.t): argument => {
  let name = parseName(lexer);
  expect(lexer, COLON);
  {name, value: parseValueLiteral(lexer, ~isConst=true)};
};

let parseArguments = (lexer: Lexer.t, ~isConst: bool) =>
  switch (lexer.token.kind) {
  | PAREN_L when isConst => many(lexer, PAREN_L, parseConstArgument, PAREN_R)
  | PAREN_L => many(lexer, PAREN_L, parseArgument, PAREN_R)
  | _ => []
  };

let parseDirective = (lexer: Lexer.t, ~isConst: bool): directive => {
  expect(lexer, AT);
  {name: parseName(lexer), arguments: parseArguments(lexer, ~isConst)};
};

let parseDirectives = (lexer: Lexer.t, ~isConst: bool) => {
  let directives = ref([]);
  while (lexer.token.kind == AT) {
    directives := [parseDirective(lexer, ~isConst), ...directives^];
  };
  List.rev(directives^);
};

/* Operation Definitions */

let parseOperationType = (lexer: Lexer.t) => {
  let operationToken = lexer.token;
  expect(lexer, NAME);
  switch (operationToken.value) {
  | "query" => Query
  | "mutation" => Mutation
  | "subscription" => Subscription
  | _ => unexpected(lexer, ~atToken=operationToken)
  };
};

let parseVariableDefinition = (lexer: Lexer.t): variableDefinition => {
  let variable = parseVariable(lexer);
  expect(lexer, COLON);
  let typ = parseTypeReference(lexer);
  {typ, variable, defaultValue: None, directives: parseDirectives(lexer, ~isConst=true)};
};

let parseVariableDefinitions = (lexer: Lexer.t) =>
  switch (lexer.token.kind) {
  | PAREN_L => many(lexer, PAREN_L, parseVariableDefinition, PAREN_R)
  | _ => []
  };
/**
 * SelectionSet : { Selection+ }
 */
let rec parseSelectionSet = (lexer: Lexer.t): list(selection) =>
  many(lexer, BRACE_L, parseSelection, BRACE_R)
/**
 * Selection :
 *   - Field
 *   - FragmentSpread
 *   - InlineFragment
 */
and parseSelection = (lexer: Lexer.t): selection =>
  switch (lexer.token.kind) {
  | SPREAD => parseFragment(lexer)
  | _ => parseField(lexer)
  }
/**
 * FragmentName : Name but not `on`
 */
and parseFragmentName = ({token} as lexer: Lexer.t) =>
  switch (token.value) {
  | "on" => unexpected(lexer)
  | _ => parseName(lexer)
  }
/**
 * Corresponds to both FragmentSpread and InlineFragment in the spec.
 * FragmentSpread : ... FragmentName Directives?
 * InlineFragment : ... TypeCondition? Directives? SelectionSet
 */
and parseFragment = (lexer: Lexer.t) => {
  expect(lexer, SPREAD);
  let hasTypeCondition = skipKeyword(lexer, "on");

  switch (lexer.token.kind) {
  | NAME when !hasTypeCondition =>
    FragmentSpread({
      name: parseFragmentName(lexer),
      directives: parseDirectives(lexer, ~isConst=false),
    })
  | _ =>
    InlineFragment({
      typeCondition: parseName(lexer),
      directives: parseDirectives(lexer, ~isConst=false),
      selectionSet: parseSelectionSet(lexer),
    })
  };
}
and parseField = (lexer: Lexer.t) => {
  let name = parseName(lexer);
  let (alias, name) =
    if (skip(lexer, COLON)) {
      (Some(name), parseName(lexer));
    } else {
      (None, name);
    };

  let arguments = parseArguments(lexer, ~isConst=false);
  let directives = parseDirectives(lexer, ~isConst=false);
  let selectionSet =
    switch (lexer.token.kind) {
    | BRACE_L => parseSelectionSet(lexer)
    | _ => []
    };

  Field({name, alias, arguments, directives, selectionSet});
};

/**
 * OperationDefinition :
 *  - SelectionSet
 *  - OperationType Name? VariableDefinitions? Directives? SelectionSet
 */
let parseOperationDefintiion = (lexer: Lexer.t) =>
  switch (lexer.token.kind) {
  | BRACE_L =>
    OperationDefinition({
      operationType: Query,
      name: None,
      variableDefinition: [],
      directives: [],
      selectionSet: parseSelectionSet(lexer),
    })
  | _ =>
    let operationType = parseOperationType(lexer);
    let name =
      switch (lexer.token.kind) {
      | NAME => Some(parseName(lexer))
      | _ => None
      };
    let variableDefinition = parseVariableDefinitions(lexer);
    let directives = parseDirectives(lexer, ~isConst=false);
    let selectionSet = parseSelectionSet(lexer);

    OperationDefinition({operationType, name, variableDefinition, directives, selectionSet});
  };

/**
 * FragmentDefinition :
 *   - fragment FragmentName on TypeCondition Directives? SelectionSet
 *
 * TypeCondition : NamedType
 */
let parseFragmentDefinition = (lexer: Lexer.t) => {
  expectKeyword(lexer, "fragment");
  let name = parseFragmentName(lexer);
  expectKeyword(lexer, "on");

  let typeCondition = parseName(lexer);
  let selectionSet = parseSelectionSet(lexer);
  let directives = parseDirectives(lexer, ~isConst=false);

  FragmentDefinition({typeCondition, name, selectionSet, directives});
};

/**
 * ExecutableDefinition :
 *   - OperationDefinition
 *   - FragmentDefinition
 */
let parseExecutableDefinition = ({token} as lexer: Lexer.t) =>
  switch (token.kind) {
  | NAME =>
    switch (token.value) {
    | "query"
    | "mutation"
    | "subscription" => parseOperationDefintiion(lexer)
    | "fragment" => parseFragmentDefinition(lexer)
    | _ => unexpected(lexer)
    }
  | BRACE_L => parseOperationDefintiion(lexer)
  | _ => unexpected(lexer)
  };

/**
 * Definition :
 *   - ExecutableDefinition
 *   - TypeSystemDefinition
 *   - TypeSystemExtension
 */
let parseDefinition = (lexer: Lexer.t) =>
  switch (lexer.token.kind) {
  | NAME =>
    switch (lexer.token.value) {
    | "query"
    | "mutation"
    | "subscription"
    | "fragment" => parseExecutableDefinition(lexer)
    | "schema"
    | "scalar"
    | "type"
    | "interface"
    | "union"
    | "enum"
    | "input"
    | "directive" => failwith("implement type system defintion")
    | "extend" => failwith("implmeent type system extension")
    | _ => unexpected(lexer)
    }
  | BRACE_L => parseExecutableDefinition(lexer)
  | _ => failwith("implement")
  };

/**
 * Document : Definition+
 */
let parseDocument = (lexer: Lexer.t): document => {
  definitions: many(lexer, SOF, parseDefinition, EOF),
};

let parse = (body: string) => {
  let lexer = Lexer.make(body);
  parseDocument(lexer);
};<|MERGE_RESOLUTION|>--- conflicted
+++ resolved
@@ -180,15 +180,6 @@
  *   - { ObjectField[?Const]+ }
  */
 and parseObject = (lexer: Lexer.t, ~isConst: bool) => {
-<<<<<<< HEAD
-  expect(lexer, BRACE_L);
-  let fields = ref(StringMap.empty);
-  while (!skip(lexer, BRACE_R)) {
-    let (name, value) = parseObjectField(lexer, ~isConst);
-    fields := fields^ |> StringMap.add(name, value);
-  };
-  `Map(fields^);
-=======
   expect(lexer, BRACE_L)->ignore;
 
   let rec makeFields = fields => 
@@ -200,7 +191,6 @@
     };
 
   `Map(makeFields([]));
->>>>>>> 0436bb22
 }
 /**
  * ObjectField[Const] : Name : Value[?Const]
